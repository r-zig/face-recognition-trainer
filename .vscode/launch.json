--- conflicted
+++ resolved
@@ -31,11 +31,7 @@
                 "--client-mode",
                 "recognize",
                 "--compreface-url",
-<<<<<<< HEAD
                 "http://10.152.183.242:31715",
-=======
-                "http://10.152.183.242:8080",
->>>>>>> 6cbec784
                 "--compreface-api-key",
                 "0e2cb33e-fbdf-4fb7-aea5-f293deeb339d",
                 "--output-dir",
